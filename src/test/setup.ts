/// <reference types="vitest" />
import '@testing-library/jest-dom';
import { cleanup } from '@testing-library/react';
import { afterEach } from '@vitest/runner';
import { vi, expect } from 'vitest';
import * as matchers from '@testing-library/jest-dom/matchers';
import { AccessibilityProvider } from '@/contexts/accessibility-context';
import { render } from '@testing-library/react';
import { ReactElement } from 'react';
import React from 'react';
// Mock TextEncoder/TextDecoder if they don't exist
if (typeof global.TextEncoder === 'undefined') {
    class TextEncoder {
        encode(text: string): Uint8Array {
            const arr = new Uint8Array(text.length);
            for (let i = 0; i < text.length; i++) {
                arr[i] = text.charCodeAt(i);
            }
            return arr;
        }
    }
    global.TextEncoder = TextEncoder as any;
}
if (typeof global.TextDecoder === 'undefined') {
    class TextDecoder {
        decode(arr: Uint8Array): string {
            return String.fromCharCode.apply(null, Array.from(arr));
        }
    }
    global.TextDecoder = TextDecoder as any;
}
// Mock window.matchMedia
Object.defineProperty(window, 'matchMedia', {
    writable: true,
    value: vi.fn().mockImplementation(query => ({
        matches: false,
        media: query,
        onchange: null,
        addListener: vi.fn(),
        removeListener: vi.fn(),
        addEventListener: vi.fn(),
        removeEventListener: vi.fn(),
        dispatchEvent: vi.fn(),
    })),
});
// Mock IntersectionObserver
global.IntersectionObserver = vi.fn().mockImplementation(() => ({
    observe: vi.fn(),
    unobserve: vi.fn(),
    disconnect: vi.fn(),
}));
// Mock ResizeObserver
global.ResizeObserver = vi.fn().mockImplementation(() => ({
    observe: vi.fn(),
    unobserve: vi.fn(),
    disconnect: vi.fn(),
}));
// Clean up after each test
afterEach(() => {
    cleanup();
});
// Mock fetch
global.fetch = vi.fn();
// Mock localStorage
const localStorageMock = {
    getItem: vi.fn(),
    setItem: vi.fn(),
    clear: vi.fn(),
    removeItem: vi.fn(),
    length: 0,
    key: vi.fn(),
};
Object.defineProperty(window, 'localStorage', { value: localStorageMock });
// Mock sessionStorage
const sessionStorageMock = {
    getItem: vi.fn(),
    setItem: vi.fn(),
    clear: vi.fn(),
    removeItem: vi.fn(),
    length: 0,
    key: vi.fn(),
};
Object.defineProperty(window, 'sessionStorage', { value: sessionStorageMock });

// Mock framer-motion
vi.mock('framer-motion', () => ({
  motion: {
<<<<<<< HEAD
    div: ({ children, ...props }) => <div {...props}>{children}</div>,
    nav: ({ children, ...props }) => <nav {...props}>{children}</nav>,
    aside: ({ children, ...props }) => <aside {...props}>{children}</aside>,
=======
    div: (props: any) => React.createElement('div', props, props.children),
    nav: (props: any) => React.createElement('nav', props, props.children),
    aside: (props: any) => React.createElement('aside', props, props.children)
>>>>>>> 8fdfb0ce
  },
  AnimatePresence: (props: any) => props.children
}));

// Custom render method that includes providers
const customRender = (ui: ReactElement) => {
  return render(ui, {
    wrapper: ({ children }: { children: React.ReactNode }) => (
      React.createElement(AccessibilityProvider, { children })
    )
  });
};

// Re-export everything
export * from '@testing-library/react';
export { customRender as render };

// Extend Vitest's expect with testing-library matchers
expect.extend(matchers);

// Mock environment variables
process.env = {
  ...process.env,
  UPSTASH_REDIS_REST_URL: 'mock-url',
  UPSTASH_REDIS_REST_TOKEN: 'mock-token',
  NEXT_PUBLIC_SUPABASE_URL: 'mock-url',
  NEXT_PUBLIC_SUPABASE_ANON_KEY: 'mock-key'
};

// Add any global test setup here<|MERGE_RESOLUTION|>--- conflicted
+++ resolved
@@ -85,15 +85,9 @@
 // Mock framer-motion
 vi.mock('framer-motion', () => ({
   motion: {
-<<<<<<< HEAD
-    div: ({ children, ...props }) => <div {...props}>{children}</div>,
-    nav: ({ children, ...props }) => <nav {...props}>{children}</nav>,
-    aside: ({ children, ...props }) => <aside {...props}>{children}</aside>,
-=======
     div: (props: any) => React.createElement('div', props, props.children),
     nav: (props: any) => React.createElement('nav', props, props.children),
     aside: (props: any) => React.createElement('aside', props, props.children)
->>>>>>> 8fdfb0ce
   },
   AnimatePresence: (props: any) => props.children
 }));
