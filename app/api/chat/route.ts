--- conflicted
+++ resolved
@@ -350,58 +350,7 @@
     addRateLimitHeaders(response.headers, rateLimitInfo);
     return response;
   } catch (error) {
-<<<<<<< HEAD
     console.error('Chat error:', error);
     return new NextResponse('Internal Server Error', { status: 500 });
   }
-}
-
-export async function GET(req: NextRequest) {
-  try {
-    const { searchParams } = new URL(req.url);
-    const recipientId = searchParams.get('recipientId');
-    const threadId = searchParams.get('threadId');
-    const { data: { session } } = await supabase.auth.getSession();
-
-    if (!session) {
-      return new NextResponse('Unauthorized', { status: 401 });
-    }
-
-    const cacheKey = generateCacheKey(session.user.id, threadId);
-
-    return await cache(
-      cacheKey,
-      async () => {
-        // Get messages from encryption service
-        const messages = await encryptionService.getMessages(
-          session.user.id,
-          recipientId!
-        );
-
-        // Decrypt messages
-        const decryptedMessages = await Promise.all(
-          messages.map(async (message) => {
-            const decryptedContent = await encryptionService.decryptMessage(
-              message,
-              session.user.id
-            );
-
-            return {
-              ...message,
-              content: decryptedContent,
-            };
-          })
-        );
-
-        return { messages: decryptedMessages };
-      },
-      cacheConfig.redis.ttl.messages,
-      true // Use edge runtime
-    );
-  } catch (error) {
-=======
->>>>>>> 8fdfb0ce
-    console.error('Chat error:', error);
-    return new NextResponse('Internal Server Error', { status: 500 });
-  }
 } 